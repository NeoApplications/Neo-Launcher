--- conflicted
+++ resolved
@@ -35,6 +35,7 @@
 import androidx.compose.ui.unit.dp
 import androidx.navigation.NavGraphBuilder
 import com.android.launcher3.R
+import com.android.launcher3.Utilities
 import com.saggitt.omega.compose.components.BaseDialog
 import com.saggitt.omega.compose.components.ViewWithActionBar
 import com.saggitt.omega.compose.components.preferences.AlertDialogUI
@@ -51,11 +52,8 @@
 import com.saggitt.omega.preferences.StringMultiSelectionPref
 import com.saggitt.omega.preferences.StringSelectionPref
 import com.saggitt.omega.theme.OmegaAppTheme
-<<<<<<< HEAD
 import com.saggitt.omega.util.collectAsStateBlocking
-=======
 import com.saggitt.omega.util.prefs
->>>>>>> 791f4afa
 
 @Composable
 fun ProfilePrefsPage() {
@@ -83,11 +81,7 @@
         }
     )
 
-<<<<<<< HEAD
     val others = listOfNotNull(
-=======
-    val others = listOf(
->>>>>>> 791f4afa
         prefs.profileWindowCornerRadius,
         prefs.profileShowTopShadow
     )
@@ -123,12 +117,12 @@
             if (openDialog.value) {
                 BaseDialog(openDialogCustom = openDialog) {
                     when (dialogPref) {
-                        is IntSelectionPref         -> IntSelectionPrefDialogUI(
+                        is IntSelectionPref -> IntSelectionPrefDialogUI(
                             pref = dialogPref as IntSelectionPref,
                             openDialogCustom = openDialog
                         )
 
-                        is StringSelectionPref      -> StringSelectionPrefDialogUI(
+                        is StringSelectionPref -> StringSelectionPrefDialogUI(
                             pref = dialogPref as StringSelectionPref,
                             openDialogCustom = openDialog
                         )
@@ -138,7 +132,7 @@
                             openDialogCustom = openDialog
                         )
 
-                        is DialogPref               -> AlertDialogUI(
+                        is DialogPref -> AlertDialogUI(
                             pref = dialogPref as DialogPref,
                             openDialogCustom = openDialog
                         )
@@ -156,14 +150,9 @@
 
 fun NavGraphBuilder.profilePrefsGraph(route: String) {
     preferenceGraph(route, { ProfilePrefsPage() }) { subRoute ->
-<<<<<<< HEAD
         preferenceGraph(route = subRoute(Routes.ICON_SHAPE), { IconShapePage() })
-        preferenceGraph(route = subRoute(Routes.COLOR_ACCENT), { ColorSelectorPage() })
-=======
-        //preferenceGraph(route = subRoute(Routes.ICON_SHAPE), { IconShapePage() })
         preferenceGraph(
             route = subRoute(Routes.COLOR_ACCENT),
             { ColorSelectorPage(PrefKey.PROFILE_ACCENT_COLOR) })
->>>>>>> 791f4afa
     }
 }