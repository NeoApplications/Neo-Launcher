/*
 * This file is part of Omega Launcher
 * Copyright (c) 2022   Omega Launcher Team
 *
 * This program is free software: you can redistribute it and/or modify
 * it under the terms of the GNU General Public License as
 * published by the Free Software Foundation, either version 3 of the
 * License, or (at your option) any later version.
 *
 * This program is distributed in the hope that it will be useful,
 * but WITHOUT ANY WARRANTY; without even the implied warranty of
 * MERCHANTABILITY or FITNESS FOR A PARTICULAR PURPOSE.  See the
 * GNU General Public License for more details.
 *
 * You should have received a copy of the GNU General Public License
 * along with this program.  If not, see <https://www.gnu.org/licenses/>.
 */

package com.saggitt.omega.search

import android.content.Context
import android.content.Intent
import android.util.AttributeSet
<<<<<<< HEAD
import androidx.appcompat.widget.AppCompatImageView
import androidx.core.app.ActivityOptionsCompat
import com.android.launcher3.DeviceProfile
import com.android.launcher3.LauncherAppState
import com.android.launcher3.R
import com.saggitt.omega.util.Config

=======
import androidx.core.app.ActivityOptionsCompat
import com.android.launcher3.DeviceProfile
import com.android.launcher3.LauncherAppState
import kotlin.math.roundToInt
>>>>>>> 09773940

class HotseatQsbLayout(context: Context, attrs: AttributeSet? = null) :
    AbstractQsbLayout(context, attrs) {

<<<<<<< HEAD
    override fun onFinishInflate() {
        super.onFinishInflate()
        findViewById<AppCompatImageView?>(R.id.search_engine_logo).apply {
            setOnClickListener {
                if (searchProvider.supportsFeed) {
                    searchProvider.startFeed { intent ->
                        mContext.startActivity(intent)
                    }
                } else {
                    controller.searchProvider.startSearch { intent: Intent? ->
                        context.startActivity(
                            intent
                            //intent, ActivityOptionsCompat.makeClipRevealAnimation(this, 0, 0, width, height).toBundle()
                        )
                    }
                }
            }
        }
        setOnClickListener {
            startHotseatSearch()
        }
    }

    private fun startHotseatSearch() {
        val controller = SearchProviderController.getInstance(mContext)
        val provider = controller.searchProvider

        if (provider.packageName == Config.GOOGLE_QSB) {
            mContext.startActivity(
                Intent("android.search.action.GLOBAL_SEARCH").addFlags(
                    Intent.FLAG_ACTIVITY_NEW_TASK or
                            Intent.FLAG_ACTIVITY_CLEAR_TASK
                ).setPackage(searchProvider.packageName)
            )
        } else {
            controller.searchProvider.startSearch { intent: Intent? ->
                context.startActivity(
                    intent,
                    ActivityOptionsCompat.makeClipRevealAnimation(this, 0, 0, width, height)
                        .toBundle()
                )
            }
        }
    }

=======
    // TODO refresh layout when icons' form preference is changed
>>>>>>> 09773940
    override fun onMeasure(widthMeasureSpec: Int, heightMeasureSpec: Int) {
        super.onMeasure(widthMeasureSpec, heightMeasureSpec)
        val requestedWidth = MeasureSpec.getSize(widthMeasureSpec)
        val height = MeasureSpec.getSize(heightMeasureSpec)
        val idp = LauncherAppState.getIDP(mContext)!!
        val dp: DeviceProfile = idp.getDeviceProfile(mContext)
        val cellWidth = DeviceProfile.calculateCellWidth(
            requestedWidth,
            dp.cellLayoutBorderSpacingPx,
            dp.numShownHotseatIcons
        )
        val width = requestedWidth - (cellWidth - (dp.iconSizePx * 0.92f).roundToInt())
        setMeasuredDimension(width, height)

        for (i in 0 until childCount) {
            val child = getChildAt(i)
            if (child != null) {
                measureChildWithMargins(child, widthMeasureSpec, 0, heightMeasureSpec, 0)
            }
        }
    }

    override fun startSearch(str: String?) {
        val controller = SearchProviderController
            .getInstance(context)
        controller.searchProvider.startSearch { intent: Intent? ->
            //getLauncher(context).openQsb()
            context.startActivity(
                intent, ActivityOptionsCompat
                    .makeClipRevealAnimation(this, 0, 0, width, height).toBundle()
            )
        }
    }
}<|MERGE_RESOLUTION|>--- conflicted
+++ resolved
@@ -21,73 +21,15 @@
 import android.content.Context
 import android.content.Intent
 import android.util.AttributeSet
-<<<<<<< HEAD
-import androidx.appcompat.widget.AppCompatImageView
-import androidx.core.app.ActivityOptionsCompat
-import com.android.launcher3.DeviceProfile
-import com.android.launcher3.LauncherAppState
-import com.android.launcher3.R
-import com.saggitt.omega.util.Config
-
-=======
 import androidx.core.app.ActivityOptionsCompat
 import com.android.launcher3.DeviceProfile
 import com.android.launcher3.LauncherAppState
 import kotlin.math.roundToInt
->>>>>>> 09773940
 
 class HotseatQsbLayout(context: Context, attrs: AttributeSet? = null) :
     AbstractQsbLayout(context, attrs) {
 
-<<<<<<< HEAD
-    override fun onFinishInflate() {
-        super.onFinishInflate()
-        findViewById<AppCompatImageView?>(R.id.search_engine_logo).apply {
-            setOnClickListener {
-                if (searchProvider.supportsFeed) {
-                    searchProvider.startFeed { intent ->
-                        mContext.startActivity(intent)
-                    }
-                } else {
-                    controller.searchProvider.startSearch { intent: Intent? ->
-                        context.startActivity(
-                            intent
-                            //intent, ActivityOptionsCompat.makeClipRevealAnimation(this, 0, 0, width, height).toBundle()
-                        )
-                    }
-                }
-            }
-        }
-        setOnClickListener {
-            startHotseatSearch()
-        }
-    }
-
-    private fun startHotseatSearch() {
-        val controller = SearchProviderController.getInstance(mContext)
-        val provider = controller.searchProvider
-
-        if (provider.packageName == Config.GOOGLE_QSB) {
-            mContext.startActivity(
-                Intent("android.search.action.GLOBAL_SEARCH").addFlags(
-                    Intent.FLAG_ACTIVITY_NEW_TASK or
-                            Intent.FLAG_ACTIVITY_CLEAR_TASK
-                ).setPackage(searchProvider.packageName)
-            )
-        } else {
-            controller.searchProvider.startSearch { intent: Intent? ->
-                context.startActivity(
-                    intent,
-                    ActivityOptionsCompat.makeClipRevealAnimation(this, 0, 0, width, height)
-                        .toBundle()
-                )
-            }
-        }
-    }
-
-=======
     // TODO refresh layout when icons' form preference is changed
->>>>>>> 09773940
     override fun onMeasure(widthMeasureSpec: Int, heightMeasureSpec: Int) {
         super.onMeasure(widthMeasureSpec, heightMeasureSpec)
         val requestedWidth = MeasureSpec.getSize(widthMeasureSpec)
