--- conflicted
+++ resolved
@@ -70,12 +70,8 @@
 import com.saggitt.omega.groups.category.DrawerFolders
 import com.saggitt.omega.groups.category.DrawerTabs
 import com.saggitt.omega.groups.category.FlowerpotTabs
-<<<<<<< HEAD
-import com.saggitt.omega.preferences.NLPrefs
+import com.saggitt.omega.preferences.NeoPrefs
 import com.saggitt.omega.theme.AccentColorOption
-=======
-import com.saggitt.omega.preferences.NeoPrefs
->>>>>>> 9bb0890a
 import com.saggitt.omega.util.Config
 import kotlinx.coroutines.launch
 
@@ -283,7 +279,7 @@
                         painter = painterResource(id = R.drawable.ic_color_donut),
                         contentDescription = "",
                         modifier = Modifier.size(30.dp),
-                        tint = Color(AccentColorOption.fromString(color).accentColor)
+                        tint = Color(color)
                     )
                 }
             ) {
