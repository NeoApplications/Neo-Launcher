--- conflicted
+++ resolved
@@ -22,28 +22,16 @@
 import android.content.Context
 import android.content.SharedPreferences
 import android.os.Looper
-import com.android.launcher3.InvariantDeviceProfile
-import com.android.launcher3.LauncherFiles
 import com.android.launcher3.R
 import com.android.launcher3.Utilities.makeComponentKey
 import com.android.launcher3.util.ComponentKey
 import com.android.launcher3.util.Executors.MAIN_EXECUTOR
 import com.android.launcher3.util.Themes
-import com.saggitt.omega.icons.CustomAdaptiveIconDrawable
-import com.saggitt.omega.icons.IconShape
-import com.saggitt.omega.icons.IconShapeManager
 import com.saggitt.omega.theme.ThemeManager
-import com.saggitt.omega.util.dpToPx
-import com.saggitt.omega.util.pxToDp
-import org.json.JSONArray
-import org.json.JSONObject
-import java.io.File
 import java.util.concurrent.Callable
 import java.util.concurrent.ExecutionException
-import kotlin.reflect.KProperty
-import com.android.launcher3.graphics.IconShape as L3IconShape
-
-class OmegaPreferences(private val context: Context) :
+
+class OmegaPreferences(context: Context) : BasePreferences(context),
     SharedPreferences.OnSharedPreferenceChangeListener {
     val mContext = context
 
@@ -84,22 +72,21 @@
             context.getString(R.string.launch_assistant),
             context.getString(R.string.dash_volume_title),
             context.getString(R.string.edit_dash)
-        ), doNothing
+        )
     )
 
     val lockDesktop by BooleanPref("pref_lockDesktop", false, reloadAll)
-    val hideStatusBar by BooleanPref("pref_hideStatusBar", false, restart)
 
     var torchState = false
 
     //DRAWER
-<<<<<<< HEAD
-    var sortMode by StringIntPref("key_sort_mode", 0, reloadApps)
-=======
     var sortMode by StringIntPref("pref_sortMode", 0, reloadApps)
->>>>>>> 329670a2
     var hiddenAppSet by StringSetPref("hidden-app-set", setOf(), reloadApps)
-
+    var hiddenPredictionAppSet by StringSetPref(
+        "pref_hidden_prediction_set",
+        setOf(),
+        doNothing
+    )
     var protectedAppsSet by StringSetPref("protected-app-set", setOf(), reloadApps)
     var enableProtectedApps by BooleanPref("pref_protected_apps", false)
 
@@ -116,24 +103,9 @@
     ) { ThemeManager.getInstance(context).updateTheme() }
     val accentColor by IntPref("pref_key__accent_color", R.color.colorAccent, recreate)
     var enableBlur by BooleanPref("pref_enableBlur", false, updateBlur)
-<<<<<<< HEAD
-    val blurRadius by FloatPref("pref_blurRadius", 75f, updateBlur)
-    var overrideWindowCornerRadius by BooleanPref("pref_override_corner_radius", false, doNothing)
-    val windowCornerRadius by FloatPref("pref_global_corner_radius", 8f, updateBlur)
-    val iconPackPackage = StringPref("pref_iconPackPackage", "", reloadIcons)
-
-    var iconShape by StringBasedPref(
-        "pref_iconShape", IconShape.Circle, onIconShapeChanged,
-        {
-            IconShape.fromString(it) ?: IconShapeManager.getSystemIconShape(context)
-        }, IconShape::toString
-    ) { /* no dispose */ }
-
-=======
     var blurRadius by IntPref("pref_blurRadius", 75, updateBlur)
     var customWindowCorner by BooleanPref("pref_customWindowCorner", false, doNothing)
     var windowCornerRadius by IntPref("pref_customWindowCornerRadius", 8, updateBlur)
->>>>>>> 329670a2
 
     //FOLDER
     var folderRadius by DimensionPref("pref_folder_radius", -1f, recreate)
@@ -149,11 +121,9 @@
 
     //ADVANCED
     var settingsSearch by BooleanPref("pref_settings_search", true, recreate)
-    var firstRun by BooleanPref("pref_first_run", true)
 
     //DEVELOPER PREFERENCES
     var developerOptionsEnabled by BooleanPref("pref_showDevOptions", false, recreate)
-    var desktopModeEnabled by BooleanPref("pref_desktop_mode", true, recreate)
     private val lowPerformanceMode by BooleanPref("pref_lowPerformanceMode", false, recreate)
     val enablePhysics get() = !lowPerformanceMode
     val showDebugInfo by BooleanPref("pref_showDebugInfo", true, doNothing)
@@ -166,34 +136,8 @@
             override fun unflattenValue(value: String) = value
         }
 
-    private fun createPreferences(): SharedPreferences {
-        val dir = mContext.cacheDir.parent
-        val oldFile = File(dir, "shared_prefs/" + LauncherFiles.OLD_SHARED_PREFERENCES_KEY + ".xml")
-        val newFile = File(dir, "shared_prefs/" + LauncherFiles.SHARED_PREFERENCES_KEY + ".xml")
-        if (oldFile.exists() && !newFile.exists()) {
-            oldFile.renameTo(newFile)
-            oldFile.delete()
-        }
-        return mContext.applicationContext
-            .getSharedPreferences(LauncherFiles.SHARED_PREFERENCES_KEY, Context.MODE_PRIVATE)
-            .apply {
-                migrateConfig(this)
-            }
-    }
-
-    /*Load Initial preferences*/
-    private fun migrateConfig(prefs: SharedPreferences) {
-        val version = prefs.getInt(VERSION_KEY, CURRENT_VERSION)
-        if (version != CURRENT_VERSION) {
-            with(prefs.edit()) {
-
-                // Default accent color
-                putInt("pref_key__accent_color", 0XE80142)
-                initializeIconShape()
-                putInt(VERSION_KEY, CURRENT_VERSION)
-                commit()
-            }
-        }
+    interface OnPreferenceChangeListener {
+        fun onValueChanged(key: String, prefs: OmegaPreferences, force: Boolean)
     }
 
     fun addOnPreferenceChangeListener(listener: OnPreferenceChangeListener, vararg keys: String) {
@@ -239,6 +183,10 @@
     }
 
     fun getOnChangeCallback() = onChangeCallback
+
+    fun updateSortApps() {
+        onChangeCallback?.reloadApps()
+    }
 
     inline fun withChangeCallback(
         crossinline callback: (OmegaPreferencesChangeCallback) -> Unit
