--- conflicted
+++ resolved
@@ -27,11 +27,7 @@
 import android.content.res.ColorStateList
 import android.content.res.Configuration
 import android.content.res.Resources
-<<<<<<< HEAD
-import android.graphics.Color
-=======
 import android.graphics.Rect
->>>>>>> 68b008c3
 import android.graphics.drawable.Drawable
 import android.graphics.drawable.GradientDrawable
 import android.graphics.drawable.RippleDrawable
@@ -39,7 +35,6 @@
 import android.os.Bundle
 import android.os.Handler
 import android.os.Looper
-import android.text.TextUtils
 import android.util.Property
 import android.util.TypedValue
 import android.view.View
@@ -63,18 +58,11 @@
 import com.android.launcher3.util.Executors.MAIN_EXECUTOR
 import com.android.launcher3.util.Themes
 import com.android.systemui.shared.system.QuickStepContract
-<<<<<<< HEAD
-import org.json.JSONObject
-=======
 import org.json.JSONArray
->>>>>>> 68b008c3
 import java.util.*
 import java.util.concurrent.Callable
 import java.util.concurrent.ExecutionException
-import kotlin.Comparator
-import kotlin.collections.ArrayList
 import kotlin.math.ceil
-import kotlin.random.Random
 import kotlin.reflect.KMutableProperty0
 
 
@@ -274,20 +262,6 @@
     backgroundTintList = tintList
 }
 
-fun String.toTitleCase(): String = splitToSequence(" ").map {
-    it.replaceFirstChar { ch ->
-        if (ch.isLowerCase()) ch.titlecase(
-                Locale.getDefault()
-        ) else ch.toString()
-    }
-}.joinToString(" ")
-
-inline fun <T> listWhileNotNull(generator: () -> T?): List<T> = mutableListOf<T>().apply {
-    while (true) {
-        add(generator() ?: break)
-    }
-}
-
 operator fun PreferenceGroup.get(index: Int): Preference = getPreference(index)
 inline fun PreferenceGroup.forEachIndexed(action: (i: Int, pref: Preference) -> Unit) {
     for (i in 0 until preferenceCount) action(i, this[i])
@@ -340,76 +314,6 @@
 fun pxToDp(size: Float): Float {
     return size / dpToPx(1f)
 }
-
-fun Context.createDisabledColor(color: Int): ColorStateList {
-    return ColorStateList(
-            arrayOf(
-                    intArrayOf(-android.R.attr.state_enabled),
-                    intArrayOf()
-            ),
-            intArrayOf(
-                    getDisabled(getColorAttr(android.R.attr.colorForeground)),
-                    color
-            )
-    )
-}
-
-@ColorInt
-fun Context.getDisabled(inputColor: Int): Int {
-    return applyAlphaAttr(android.R.attr.disabledAlpha, inputColor)
-}
-
-@ColorInt
-fun Context.applyAlphaAttr(attr: Int, inputColor: Int): Int {
-    val ta = obtainStyledAttributes(intArrayOf(attr))
-    val alpha = ta.getFloat(0, 0f)
-    ta.recycle()
-    return applyAlpha(alpha, inputColor)
-}
-
-@ColorInt
-fun applyAlpha(a: Float, inputColor: Int): Int {
-    var alpha = a
-    alpha *= Color.alpha(inputColor)
-    return Color.argb(
-            alpha.toInt(), Color.red(inputColor), Color.green(inputColor),
-            Color.blue(inputColor)
-    )
-}
-
-fun JSONObject.asMap() = JSONMap(this)
-fun JSONObject.getNullable(key: String): Any? {
-    return opt(key)
-}
-
-fun String.asNonEmpty(): String? {
-    if (TextUtils.isEmpty(this)) return null
-    return this
-}
-
-fun <E> MutableSet<E>.addOrRemove(obj: E, exists: Boolean): Boolean {
-    if (contains(obj) != exists) {
-        if (exists) add(obj)
-        else remove(obj)
-        return true
-    }
-    return false
-}
-
-fun getTabRipple(context: Context, accent: Int): ColorStateList {
-    return ColorStateList(
-            arrayOf(
-                    intArrayOf(android.R.attr.state_selected),
-                    intArrayOf()
-            ),
-            intArrayOf(
-                    ColorUtils.setAlphaComponent(accent, 31),
-                    context.getColorAttr(android.R.attr.colorControlHighlight)
-            )
-    )
-}
-
-val Long.Companion.random get() = Random.nextLong()
 
 fun getWindowCornerRadius(context: Context): Float {
     val prefs = Utilities.getOmegaPrefs(context)
@@ -479,15 +383,15 @@
     parentFragmentManager
         .beginTransaction()
         .attach(this)
-        .commit()
+            .commit()
 }
 
 fun Activity.recreateAnimated() = startActivity(
-    Intent.makeRestartActivityTask(
-        ComponentName(this, this::class.java)
-    ), ActivityOptions.makeCustomAnimation(
+        Intent.makeRestartActivityTask(
+                ComponentName(this, this::class.java)
+        ), ActivityOptions.makeCustomAnimation(
         this, android.R.anim.fade_in, android.R.anim.fade_out
-    ).toBundle()
+).toBundle()
 )
 
 val Context.locale: Locale
