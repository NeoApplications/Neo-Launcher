<?xml version="1.0" encoding="utf-8"?><!--
  ~  This file is part of Omega Launcher
  ~  Copyright (c) 2021   Saul Henriquez
  ~
  ~  This program is free software: you can redistribute it and/or modify
  ~  it under the terms of the GNU General Public License as
  ~  published by the Free Software Foundation, either version 3 of the
  ~  License, or (at your option) any later version.
  ~
  ~  This program is distributed in the hope that it will be useful,
  ~  but WITHOUT ANY WARRANTY; without even the implied warranty of
  ~  MERCHANTABILITY or FITNESS FOR A PARTICULAR PURPOSE.  See the
  ~  GNU General Public License for more details.
  ~
  ~  You should have received a copy of the GNU General Public License
  ~  along with this program.  If not, see <https://www.gnu.org/licenses/>.
  -->
<resources xmlns:tools="http://schemas.android.com/tools">

    <style name="AppTheme.Light" parent="@style/LauncherTheme">
        <item name="allAppsInterimScrimAlpha">46</item>
        <item name="widgetsTheme">@style/WidgetContainerTheme.Light</item>
        <item name="alertDialogTheme">@style/AlertDialog.Light</item>
<<<<<<< HEAD
        <item name="bottomSheetDialogTheme">@style/SettingsTheme.BottomSheetDialog.Light</item>
    </style>

    <style name="AppTheme.Light.DarkMainColor" parent="@style/LauncherTheme.DarkMainColor">
        <item name="allAppsInterimScrimAlpha">46</item>
        <item name="widgetsTheme">@style/WidgetContainerTheme.Light</item>
        <item name="alertDialogTheme">@style/AlertDialog.Light</item>
        <item name="bottomSheetDialogTheme">@style/SettingsTheme.BottomSheetDialog.Light</item>
    </style>

    <style name="AppTheme.Light.DarkText" parent="@style/LauncherTheme.DarkText">
        <item name="allAppsInterimScrimAlpha">46</item>
        <item name="widgetsTheme">@style/WidgetContainerTheme.Light</item>
        <item name="alertDialogTheme">@style/AlertDialog.Light</item>
        <item name="bottomSheetDialogTheme">@style/SettingsTheme.BottomSheetDialog.Light</item>
=======
        <item name="folderBackgroundColor">@color/folder_background_light</item>
>>>>>>> 6ff09e6b
    </style>

    <style name="AppTheme.Dark" parent="@style/LauncherTheme.Dark">
        <item name="allAppsInterimScrimAlpha">102</item>
        <item name="widgetsTheme">@style/WidgetContainerTheme.Dark</item>
        <item name="alertDialogTheme">@style/AlertDialog.Dark</item>
<<<<<<< HEAD
        <item name="bottomSheetDialogTheme">@style/SettingsTheme.BottomSheetDialog.Dark</item>
    </style>

    <style name="AppTheme.Dark.DarkMainColor" parent="@style/LauncherTheme.Dark.DarkMainColor">
        <item name="allAppsInterimScrimAlpha">102</item>
        <item name="widgetsTheme">@style/WidgetContainerTheme.Dark</item>
        <item name="alertDialogTheme">@style/AlertDialog.Dark</item>
        <item name="bottomSheetDialogTheme">@style/SettingsTheme.BottomSheetDialog.Dark</item>
=======
        <item name="folderBackgroundColor">@color/folder_background_dark</item>
    </style>

    <style name="AppTheme.Black" parent="AppTheme.Dark">
        <item name="folderBackgroundColor">#DD000000</item>
>>>>>>> 6ff09e6b
    </style>

    <style name="AppTheme.Dark.DarkText" parent="@style/LauncherTheme.Dark.DarkText">
        <item name="allAppsInterimScrimAlpha">102</item>
        <item name="widgetsTheme">@style/WidgetContainerTheme.Dark</item>
        <item name="alertDialogTheme">@style/AlertDialog.Dark</item>
        <item name="bottomSheetDialogTheme">@style/SettingsTheme.BottomSheetDialog.Dark</item>
    </style>

    <style name="AppTheme.Black" parent="AppTheme.Dark">
        <item name="widgetsTheme">@style/WidgetContainerTheme.Black</item>
        <item name="alertDialogTheme">@style/AlertDialog.Black</item>
    </style>

    <style name="SettingsTheme.Light" parent="Theme.Material3.Light.NoActionBar">
        <item name="alertDialogTheme">@style/AlertDialog.Light</item>
        <item name="bottomSheetDialogTheme">@style/SettingsTheme.BottomSheetDialog.Light</item>
        <item name="actionOverflowMenuStyle">@style/SettingsTheme.PopupMenu.Overflow</item>
        <item name="popupMenuStyle">@style/SettingsTheme.PopupMenu</item>
        <item name="widgetsTheme">@style/WidgetContainerTheme.Light</item>
    </style>

    <style name="SettingsTheme.Dark" parent="Theme.Material3.Dark.NoActionBar">
        <item name="alertDialogTheme">@style/AlertDialog.Dark</item>
        <item name="bottomSheetDialogTheme">@style/SettingsTheme.BottomSheetDialog.Dark</item>
        <item name="actionOverflowMenuStyle">@style/SettingsTheme.PopupMenu.Overflow</item>
        <item name="popupMenuStyle">@style/SettingsTheme.PopupMenu</item>
        <item name="widgetsTheme">@style/WidgetContainerTheme.Dark</item>
    </style>

    <style name="SettingsTheme.Black" parent="SettingsTheme.Dark">
        <item name="alertDialogTheme">@style/AlertDialog.Black</item>
        <item name="widgetsTheme">@style/WidgetContainerTheme.Black</item>
    </style>

    <style name="AlertDialog.Light" parent="Theme.Material3.Light.Dialog.Alert" />

    <style name="AlertDialog.Dark" parent="Theme.Material3.Dark.Dialog.Alert" />

    <style name="AlertDialog.Black" parent="Theme.Material3.Dark.Dialog.Alert" />

    <style name="Theme.Transparent" parent="Theme.AppCompat.Light">
        <item name="android:windowIsTranslucent">true</item>
        <item name="android:windowAnimationStyle">@null</item>
        <item name="android:windowBackground">@android:color/transparent</item>
        <item name="android:windowContentOverlay">@null</item>
        <item name="android:windowNoTitle">true</item>
        <item name="android:windowIsFloating">true</item>
        <item name="android:backgroundDimEnabled">false</item>
        <item name="windowNoTitle">true</item>
        <item name="alertDialogTheme">@style/AlertDialog.Light</item>
    </style>

    <style name="SettingsTheme.BottomSheetDialog.Light" parent="Theme.Material3.Light.BottomSheetDialog">
        <item name="android:windowLightStatusBar" tools:ignore="NewApi">true</item>
        <item name="android:windowLightNavigationBar" tools:ignore="NewApi">false</item>
        <item name="bottomSheetStyle">@style/SettingsTheme.BottomSheet</item>
    </style>

    <style name="SettingsTheme.BottomSheetDialog.Dark" parent="Theme.Material3.Dark.BottomSheetDialog">
        <item name="android:windowLightStatusBar" tools:ignore="NewApi">true</item>
        <item name="android:windowLightNavigationBar" tools:ignore="NewApi">false</item>
        <item name="bottomSheetStyle">@style/SettingsTheme.BottomSheet</item>
    </style>

    <style name="SettingsTheme.BottomSheet" parent="Widget.Material3.BottomSheet.Modal">
        <item name="backgroundTint">?backgroundColor</item>
    </style>

    <style name="SettingsTheme.PopupMenu" parent="@style/Widget.AppCompat.PopupMenu">
        <item name="android:popupBackground">@drawable/mtrl_popupmenu_background</item>
        <item name="android:popupElevation">8dp</item>
    </style>

    <style name="SettingsTheme.PopupMenu.Overflow" parent="Widget.AppCompat.PopupMenu.Overflow">
        <item name="android:popupBackground">@drawable/mtrl_popupmenu_background</item>
        <item name="android:popupElevation">8dp</item>
        <item name="android:dropDownVerticalOffset">40dp</item>
        <item name="android:dropDownHorizontalOffset">-16dp</item>
    </style>

    <style name="WidgetContainerTheme.Light" parent="SettingsTheme.Light">
        <item name="android:colorEdgeEffect">?android:attr/textColorSecondary</item>
        <item name="bottomSheetNavBarColor">@color/all_apps_navbar_color</item>
        <item name="colorBackgroundFloating">?backgroundColor</item>
        <item name="android:colorPrimary">@color/grey_100</item>
    </style>

    <style name="WidgetContainerTheme.Dark" parent="SettingsTheme.Dark">
        <item name="android:colorEdgeEffect">?android:attr/textColorSecondary</item>
        <item name="bottomSheetNavBarColor">@color/grey_900</item>
        <item name="colorBackgroundFloating">?backgroundColor</item>
        <item name="android:colorPrimary">@color/grey_800</item>
    </style>

    <style name="WidgetContainerTheme.Black" parent="SettingsTheme.Black">
        <item name="android:colorEdgeEffect">?android:attr/textColorSecondary</item>
        <item name="bottomSheetNavBarColor">#00000000</item>
        <item name="colorBackgroundFloating">?backgroundColor</item>
        <item name="android:colorPrimary">@color/grey_900</item>
    </style>

    <style name="WeatherWidget" />

    <style name="WeatherWidget.Text">
        <item name="android:shadowRadius">3.0</item>
        <item name="android:shadowDy">0.5</item>
        <item name="android:shadowColor">#33000000</item>
    </style>

    <style name="SmartspaceTextTitle">
        <item name="android:textColor">?attr/workspaceTextColor</item>
        <item name="android:letterSpacing">@dimen/smartspace_letter_spacing</item>
        <item name="ambientShadowBlur">@dimen/smartspaceAmbientShadowBlur</item>
        <item name="ambientShadowColor">?attr/workspaceAmbientShadowColor</item>
        <item name="keyShadowBlur">@dimen/smartspaceKeyShadowBlur</item>
        <item name="keyShadowColor">?attr/workspaceKeyShadowColor</item>
        <item name="keyShadowOffsetX">@dimen/smartspaceKeyShadowOffset</item>
    </style>

    <style name="SmartspaceTextHeadline">
        <item name="android:textColor">?attr/workspaceTextColor</item>
        <item name="android:letterSpacing">@dimen/smartspace_letter_spacing</item>
        <item name="ambientShadowBlur">@dimen/ambient_text_shadow_radius</item>
        <item name="ambientShadowColor">?attr/workspaceAmbientShadowColor</item>
        <item name="keyShadowBlur">@dimen/enhanced_smartspace_icon_inset</item>
        <item name="keyShadowColor">?attr/workspaceKeyShadowColor</item>
        <item name="keyShadowOffsetX">@dimen/key_text_shadow_radius</item>
    </style>

    <style name="EnhancedSmartspaceTextSubtitle" parent="@style/EnhancedSmartspaceTextTitle">
        <item name="android:textSize">@dimen/enhanced_smartspace_subtitle_size</item>
        <item name="android:textColor">?android:textColorSecondary</item>
        <item name="android:fontFamily">google-sans-text</item>
        <item name="android:letterSpacing">@dimen/smartspace_letter_spacing</item>
        <item name="android:lineHeight" tools:targetApi="p">20.0sp</item>
    </style>

    <style name="EnhancedSmartspaceTextTitle" parent="@android:style/Theme.Material">
        <item name="android:textSize">@dimen/enhanced_smartspace_title_size</item>
        <item name="android:textColor">?android:textColorPrimary</item>
        <item name="android:ellipsize">end</item>
        <item name="android:gravity">center_vertical</item>
        <item name="android:maxLines">1</item>
        <item name="android:includeFontPadding">false</item>
        <item name="android:drawablePadding">@dimen/enhanced_smartspace_icon_margin</item>
        <item name="android:lineHeight" tools:targetApi="p">24.0sp</item>

        <item name="ambientShadowBlur">@dimen/ambient_text_shadow_radius</item>
        <item name="ambientShadowColor">?attr/workspaceAmbientShadowColor</item>
        <item name="keyShadowBlur">@dimen/key_text_shadow_radius</item>
        <item name="keyShadowColor">?attr/workspaceAmbientShadowColor</item>
        <item name="keyShadowOffsetX">@dimen/key_text_shadow_dx</item>
        <item name="keyShadowOffsetY">@dimen/key_text_shadow_dy</item>
    </style>
</resources>
<|MERGE_RESOLUTION|>--- conflicted
+++ resolved
@@ -21,8 +21,8 @@
         <item name="allAppsInterimScrimAlpha">46</item>
         <item name="widgetsTheme">@style/WidgetContainerTheme.Light</item>
         <item name="alertDialogTheme">@style/AlertDialog.Light</item>
-<<<<<<< HEAD
-        <item name="bottomSheetDialogTheme">@style/SettingsTheme.BottomSheetDialog.Light</item>
+        <item name="bottomSheetDialogTheme">@style/SettingsTheme.BottomSheetDialog.Light</item>
+        <item name="folderBackgroundColor">@color/folder_background_light</item>
     </style>
 
     <style name="AppTheme.Light.DarkMainColor" parent="@style/LauncherTheme.DarkMainColor">
@@ -30,6 +30,7 @@
         <item name="widgetsTheme">@style/WidgetContainerTheme.Light</item>
         <item name="alertDialogTheme">@style/AlertDialog.Light</item>
         <item name="bottomSheetDialogTheme">@style/SettingsTheme.BottomSheetDialog.Light</item>
+        <item name="folderBackgroundColor">@color/folder_background_light</item>
     </style>
 
     <style name="AppTheme.Light.DarkText" parent="@style/LauncherTheme.DarkText">
@@ -37,17 +38,15 @@
         <item name="widgetsTheme">@style/WidgetContainerTheme.Light</item>
         <item name="alertDialogTheme">@style/AlertDialog.Light</item>
         <item name="bottomSheetDialogTheme">@style/SettingsTheme.BottomSheetDialog.Light</item>
-=======
         <item name="folderBackgroundColor">@color/folder_background_light</item>
->>>>>>> 6ff09e6b
     </style>
 
     <style name="AppTheme.Dark" parent="@style/LauncherTheme.Dark">
         <item name="allAppsInterimScrimAlpha">102</item>
         <item name="widgetsTheme">@style/WidgetContainerTheme.Dark</item>
         <item name="alertDialogTheme">@style/AlertDialog.Dark</item>
-<<<<<<< HEAD
-        <item name="bottomSheetDialogTheme">@style/SettingsTheme.BottomSheetDialog.Dark</item>
+        <item name="bottomSheetDialogTheme">@style/SettingsTheme.BottomSheetDialog.Dark</item>
+        <item name="folderBackgroundColor">@color/folder_background_dark</item>
     </style>
 
     <style name="AppTheme.Dark.DarkMainColor" parent="@style/LauncherTheme.Dark.DarkMainColor">
@@ -55,13 +54,7 @@
         <item name="widgetsTheme">@style/WidgetContainerTheme.Dark</item>
         <item name="alertDialogTheme">@style/AlertDialog.Dark</item>
         <item name="bottomSheetDialogTheme">@style/SettingsTheme.BottomSheetDialog.Dark</item>
-=======
         <item name="folderBackgroundColor">@color/folder_background_dark</item>
-    </style>
-
-    <style name="AppTheme.Black" parent="AppTheme.Dark">
-        <item name="folderBackgroundColor">#DD000000</item>
->>>>>>> 6ff09e6b
     </style>
 
     <style name="AppTheme.Dark.DarkText" parent="@style/LauncherTheme.Dark.DarkText">
@@ -69,11 +62,13 @@
         <item name="widgetsTheme">@style/WidgetContainerTheme.Dark</item>
         <item name="alertDialogTheme">@style/AlertDialog.Dark</item>
         <item name="bottomSheetDialogTheme">@style/SettingsTheme.BottomSheetDialog.Dark</item>
+        <item name="folderBackgroundColor">@color/folder_background_dark</item>
     </style>
 
     <style name="AppTheme.Black" parent="AppTheme.Dark">
         <item name="widgetsTheme">@style/WidgetContainerTheme.Black</item>
         <item name="alertDialogTheme">@style/AlertDialog.Black</item>
+        <item name="folderBackgroundColor">#DD000000</item>
     </style>
 
     <style name="SettingsTheme.Light" parent="Theme.Material3.Light.NoActionBar">
