<?xml version="1.0" encoding="utf-8"?><!--
  ~  This file is part of Omega Launcher
  ~  Copyright (c) 2021   Omega Launcher Team
  ~
  ~  This program is free software: you can redistribute it and/or modify
  ~  it under the terms of the GNU General Public License as
  ~  published by the Free Software Foundation, either version 3 of the
  ~  License, or (at your option) any later version.
  ~
  ~  This program is distributed in the hope that it will be useful,
  ~  but WITHOUT ANY WARRANTY; without even the implied warranty of
  ~  MERCHANTABILITY or FITNESS FOR A PARTICULAR PURPOSE.  See the
  ~  GNU General Public License for more details.
  ~
  ~  You should have received a copy of the GNU General Public License
  ~  along with this program.  If not, see <https://www.gnu.org/licenses/>.
  -->
<androidx.preference.PreferenceScreen xmlns:android="http://schemas.android.com/apk/res/android"
    xmlns:app="http://schemas.android.com/apk/res-auto"
    android:title="Drawer">

    <PreferenceCategory android:title="@string/cat_drawer_icons">
        <com.saggitt.omega.preferences.custom.SeekbarPreference
            android:key="pref_allapps_icon_scale"
            android:persistent="true"
            android:title="@string/title__drawer_icon_size"
            app:defaultSeekbarValue="1.0"
            app:maxValue="2.0"
            app:minValue="0.5"
            app:steps="150"
            app:summaryFormat="%.0f%%"
            app:summaryMultiplier="100" />

        <SwitchPreference
            android:defaultValue="false"
            android:disableDependentsState="true"
            android:key="pref_hide_allapps_app_label"
            android:persistent="true"
            android:title="@string/title__drawer_hide_icon_labels"
            app:iconSpaceReserved="false" />

        <SwitchPreference
            android:defaultValue="false"
            android:dependency="pref_hide_allapps_app_label"
            android:key="pref_apps_icon_labels_two_lines"
            android:persistent="true"
            android:title="@string/title__multiline_labels"
            app:iconSpaceReserved="false" />

        <com.saggitt.omega.preferences.custom.SeekbarPreference
            android:dependency="pref_hide_allapps_app_label"
            android:key="pref_allapps_icon_text_scale"
            android:title="@string/title_desktop_text_size"
            app:defaultSeekbarValue="1.0"
            app:maxValue="1.8"
            app:minValue="0.3"
            app:steps="150"
            app:summaryFormat="%.0f%%"
            app:summaryMultiplier="100" />

        <com.saggitt.omega.preferences.custom.CustomDialogPreference
            android:key="pref_icon_popup_menu"
            android:title="@string/title__drawer_icon_popup_menu"
            app:content="@xml/drawer_icon_popup"
            app:iconSpaceReserved="false" />
    </PreferenceCategory>

    <PreferenceCategory android:title="@string/cat_drawer_grid">
        <com.saggitt.omega.preferences.custom.SortAppsPreference
            android:defaultValue="0"
            android:key="pref_sortMode"
            android:title="@string/title__sort_mode"
            app:iconSpaceReserved="false"
            app:useSimpleSummaryProvider="true" />

        <Preference
            android:fragment="com.saggitt.omega.preferences.views.AppCategorizationFragment"
            android:key="pref_categorization"
            android:summary="@string/summary_app_categorize"
            android:title="@string/title_app_categorize"
            app:iconSpaceReserved="false" />
    </PreferenceCategory>

    <PreferenceCategory android:title="@string/title_all_apps_search">

        <SwitchPreference
            android:defaultValue="true"
            android:key="pref_all_apps_search"
            android:title="@string/title_all_apps_search"
            app:iconSpaceReserved="false" />

        <SwitchPreference
            android:defaultValue="true"
            android:dependency="pref_all_apps_search"
            android:disableDependentsState="true"
            android:key="pref_all_apps_global_search"
            android:summary="@string/summary_all_apps_google_search"
            android:title="@string/title_all_apps_google_search"
            app:iconSpaceReserved="false" />
    </PreferenceCategory>

<<<<<<< HEAD
    <SwitchPreference
        android:defaultValue="false"
        android:key="pref_protected_apps"
        app:iconSpaceReserved="false"
        app:allowDividerAbove="true"
        app:title="@string/enable_protected_apps" />
=======
    <PreferenceCategory android:title="@string/pref_category__others">
        <SwitchPreference
            android:defaultValue="false"
            android:key="pref_protected_apps"
            app:iconSpaceReserved="false"
            app:title="@string/enable_protected_apps" />
>>>>>>> 275e7cfa

        <Preference
            android:key="pref_trust_apps"
            android:summary="@string/summary__drawer_hide_apps"
            android:title="@string/title__drawer_hide_apps"
            app:iconSpaceReserved="false" />
    </PreferenceCategory>
</androidx.preference.PreferenceScreen><|MERGE_RESOLUTION|>--- conflicted
+++ resolved
@@ -79,6 +79,7 @@
             android:summary="@string/summary_app_categorize"
             android:title="@string/title_app_categorize"
             app:iconSpaceReserved="false" />
+
     </PreferenceCategory>
 
     <PreferenceCategory android:title="@string/title_all_apps_search">
@@ -97,23 +98,15 @@
             android:summary="@string/summary_all_apps_google_search"
             android:title="@string/title_all_apps_google_search"
             app:iconSpaceReserved="false" />
+
     </PreferenceCategory>
 
-<<<<<<< HEAD
-    <SwitchPreference
-        android:defaultValue="false"
-        android:key="pref_protected_apps"
-        app:iconSpaceReserved="false"
-        app:allowDividerAbove="true"
-        app:title="@string/enable_protected_apps" />
-=======
     <PreferenceCategory android:title="@string/pref_category__others">
         <SwitchPreference
             android:defaultValue="false"
             android:key="pref_protected_apps"
             app:iconSpaceReserved="false"
             app:title="@string/enable_protected_apps" />
->>>>>>> 275e7cfa
 
         <Preference
             android:key="pref_trust_apps"
