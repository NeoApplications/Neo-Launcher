<?xml version="1.0" encoding="utf-8"?><!--
  ~  This file is part of Omega Launcher
  ~  Copyright (c) 2021   Omega Launcher Team
  ~
  ~  This program is free software: you can redistribute it and/or modify
  ~  it under the terms of the GNU General Public License as
  ~  published by the Free Software Foundation, either version 3 of the
  ~  License, or (at your option) any later version.
  ~
  ~  This program is distributed in the hope that it will be useful,
  ~  but WITHOUT ANY WARRANTY; without even the implied warranty of
  ~  MERCHANTABILITY or FITNESS FOR A PARTICULAR PURPOSE.  See the
  ~  GNU General Public License for more details.
  ~
  ~  You should have received a copy of the GNU General Public License
  ~  along with this program.  If not, see <https://www.gnu.org/licenses/>.
  -->

<PreferenceScreen xmlns:android="http://schemas.android.com/apk/res/android"
    xmlns:app="http://schemas.android.com/apk/res-auto">

    <com.saggitt.omega.preferences.custom.ThemePreference
        android:defaultValue="8"
        android:key="pref_launcherTheme"
        android:title="@string/title__general_theme"
        app:iconSpaceReserved="false"
        app:useSimpleSummaryProvider="true" />

    <com.jaredrummler.android.colorpicker.ColorPreferenceCompat
        android:defaultValue="@color/colorAccent"
        android:key="pref_accent_color"
        android:title="@string/title__theme_accent_color"
        app:cpv_allowCustom="false"
        app:cpv_colorPresets="@array/theme_colors"
        app:cpv_dialogTitle="@string/title__theme_accent_color"
        app:cpv_dialogType="preset"
        app:cpv_previewSize="large"
        app:cpv_showColorShades="false"
        app:iconSpaceReserved="false" />

    <!--
    <Preference
        android:fragment="com.saggitt.omega.iconpack.IconPackFragment"
        android:key="pref_icon_packs"
        android:title="@string/title_theme_icon_packs"
        app:iconSpaceReserved="false" /> -->

<<<<<<< HEAD
    <Preference
        android:key="pref_about"
        android:fragment="com.saggitt.omega.preferences.views.IconShapeFragment"
        android:title="@string/title_theme_customize_icons"
        app:iconSpaceReserved="false" />

    <SwitchPreferenceCompat
=======
    <SwitchPreference
>>>>>>> 826d06f8
        android:defaultValue="false"
        android:key="pref_enableBlur"
        app:iconSpaceReserved="false"
        app:title="@string/title__theme_blur" />

    <SeekBarPreference
        android:dependency="pref_enableBlur"
        android:key="pref_blurRadius"
        android:max="150"
        app:defaultValue="75"
        app:min="10"
        app:showSeekBarValue="true"
        app:iconSpaceReserved="false"
        app:title="@string/title__theme_blur_radius" />

    <SwitchPreference
        android:defaultValue="false"
        android:key="pref_customWindowCorner"
        app:iconSpaceReserved="false"
        app:title="@string/title_override_corner_radius" />

    <com.saggitt.omega.preferences.custom.SeekbarPreference
        android:dependency="pref_customWindowCorner"
        android:key="pref_customWindowCornerRadius"
        android:title="@string/title_override_corner_radius_value"
        app:defaultSeekbarValue="-1.0"
        app:iconSpaceReserved="false"
        app:maxValue="24"
        app:minValue="0.0"
        app:steps="24"
        app:summaryFormat="%.0fdp" />
</PreferenceScreen><|MERGE_RESOLUTION|>--- conflicted
+++ resolved
@@ -45,17 +45,13 @@
         android:title="@string/title_theme_icon_packs"
         app:iconSpaceReserved="false" /> -->
 
-<<<<<<< HEAD
     <Preference
-        android:key="pref_about"
+        android:key="pref_icon_shape"
         android:fragment="com.saggitt.omega.preferences.views.IconShapeFragment"
         android:title="@string/title_theme_customize_icons"
         app:iconSpaceReserved="false" />
 
     <SwitchPreferenceCompat
-=======
-    <SwitchPreference
->>>>>>> 826d06f8
         android:defaultValue="false"
         android:key="pref_enableBlur"
         app:iconSpaceReserved="false"
@@ -71,7 +67,7 @@
         app:iconSpaceReserved="false"
         app:title="@string/title__theme_blur_radius" />
 
-    <SwitchPreference
+    <SwitchPreferenceCompat
         android:defaultValue="false"
         android:key="pref_customWindowCorner"
         app:iconSpaceReserved="false"
