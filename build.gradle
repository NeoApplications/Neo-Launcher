import java.text.SimpleDateFormat

buildscript {
    ext.enable_plugin_kotlin = true

    ext.getGitHash = { ->
        try {
            def stdout = new ByteArrayOutputStream()
            exec {
                commandLine 'git', 'rev-parse', 'HEAD'
                standardOutput = stdout
            }
            return stdout.toString().trim()
        } catch (Exception ignored) {
            return 'unknown'
        }
    }

    ext {
        versions = [
                dynamicanimation       : "1.0.0",
                appcompat              : "1.2.0",
                recyclerview           : "1.1.0",
                preference             : "1.1.1",
                material               : "1.3.0-alpha02",
                constraintlayout       : "2.0.0-rc1",
                customactivityoncrash  : "2.2.0",
                colorpicker            : "1.1.0",
                hokolite               : "0e21db9ae5",
                sunrisesunsetcalculator: "1.2",
                okhttp                 : "4.8.0",
                logginginterceptor     : "4.0.0-RC1",
                fuzzywuzzy             : "1.2.0",
                junit                  : "1.1.1",
                mockito                : "1.9.5",
                dexmaker               : "1.2",
                testjunit              : "1.1.1",
                testrules              : "1.2.0",
                uiautomator            : "2.2.0",
                annotation             : "1.1.0",

                kotlin                 : "1.3.72",
                kotlinplugin           : "1.3.31",
                protobuf               : "0.8.12"
        ]
    }

    repositories {
        google()
        jcenter()
        mavenCentral()
    }
    dependencies {
        classpath 'com.android.tools.build:gradle:4.0.1'
        classpath "com.google.protobuf:protobuf-gradle-plugin:${versions.protobuf}"
        classpath "org.jetbrains.kotlin:kotlin-gradle-plugin:${versions.kotlin}"
<<<<<<< HEAD

=======
>>>>>>> 201b3b37
    }
}

String FRAMEWORK_PREBUILTS_DIR = "prebuilts"

apply plugin: 'com.android.application'
apply plugin: 'com.google.protobuf'

if (enable_plugin_kotlin) {
    apply plugin: 'kotlin-android'
    apply plugin: 'kotlin-android-extensions'
    apply plugin: 'kotlin-kapt'
}
android {
    compileSdkVersion 30
    buildToolsVersion "30.0.2"

    def name = "0.5.1"
    def code = 44

    defaultConfig {
        minSdkVersion 25
        targetSdkVersion 29
        applicationId "com.saggitt.omega"
        versionName name
        versionCode code

        buildConfigField "String[]", "DETECTED_ANDROID_LOCALES", "${findAndroidLocales()}"
        buildConfigField "boolean", "FEATURE_SETTINGS_SEARCH", "true"
        buildConfigField "String", "BUILD_DATE", "\"${getBuildDate()}\""
        buildConfigField "String", "GITHASH", "\"${getGitHash()}\""

        testInstrumentationRunner "androidx.test.runner.AndroidJUnitRunner"
        vectorDrawables.useSupportLibrary = true
    }
    buildTypes {
        debug {
            minifyEnabled false
        }
        release {
            applicationIdSuffix '.neo'
        }
    }
    kotlinOptions {
        jvmTarget = '1.8'
    }
    compileOptions {
        sourceCompatibility JavaVersion.VERSION_1_8
        targetCompatibility JavaVersion.VERSION_1_8
    }

    // The flavor dimensions for build variants (e.g. aospWithQuickstep, aospWithoutQuickstep)
    // See: https://developer.android.com/studio/build/build-variants#flavor-dimensions
    flavorDimensions "app", "recents", "custom"

    productFlavors {
        aosp {
            dimension "app"
            applicationId 'com.saggitt.omega'
            testApplicationId 'com.android.launcher3.tests'
        }

        withQuickstep {
            dimension "recents"
            minSdkVersion 25
        }

        withQuickstepIconRecents {
            dimension "recents"
            minSdkVersion 28
        }

        withoutQuickstep {
            dimension "recents"
        }

        omega {
            applicationId 'com.saggitt.omega'
            dimension "custom"
        }
    }

    // Disable release builds for now
    android.variantFilter { variant ->
        /*if (variant.buildType.name.endsWith('release')) {
            variant.setIgnore(true)
        }*/

        // Icon recents is Go only
        if (name.contains("WithQuickstepIconRecents")) {
            variant.setIgnore(true)
        }
    }
    lintOptions {
        disable 'MissingTranslation'
        disable 'ExtraTranslation'
        abortOnError false
        checkReleaseBuilds false
    }
    sourceSets {
        main {
            res.srcDirs = ['res']
            java.srcDirs = ['src', 'src_plugins']
            assets.srcDirs = ['assets']
            manifest.srcFile 'AndroidManifest-common.xml'
            proto {
                srcDir 'protos/'
                srcDir 'proto_overrides/'
            }
        }

        debug {
            manifest.srcFile "AndroidManifest.xml"
        }

        androidTest {
            res.srcDirs = ['tests/res']
            java.srcDirs = ['tests/src', 'tests/tapl']
            manifest.srcFile "tests/AndroidManifest-common.xml"
        }

        androidTestDebug {
            manifest.srcFile "tests/AndroidManifest.xml"
        }

        aosp {
            java.srcDirs = ['src_flags', 'src_shortcuts_overrides']
            manifest.srcFile "AndroidManifest.xml"
        }

        withoutQuickstep {
            java.srcDirs = ['src_ui_overrides']
        }

        withQuickstep {
            res.srcDirs = ['quickstep/res', 'quickstep/recents_ui_overrides/res']
            java.srcDirs = ['quickstep/src', 'quickstep/recents_ui_overrides/src']
            manifest.srcFile "quickstep/AndroidManifest.xml"
        }

        withQuickstepIconRecents {
            res.srcDirs = ['quickstep/res', 'go/quickstep/res']
            java.srcDirs = ['quickstep/src', 'go/quickstep/src']
            manifest.srcFile "quickstep/AndroidManifest.xml"
        }

        omega {
            res.srcDirs = ['Omega/res']
            java.srcDirs = ['Omega/src', 'Omega/src_ui_overrides']
            manifest.srcFile 'Omega/AndroidManifest.xml'
        }
    }
    gradle.projectsEvaluated {
        tasks.withType(JavaCompile) {
            options.compilerArgs.add("-Xbootclasspath/p:${FRAMEWORK_PREBUILTS_DIR}/libs/framework.jar")
        }
    }
}

afterEvaluate {
    android.applicationVariants.all { variant ->
        variant.resValue 'string', 'application_id', variant.applicationId
    }
}

apply from: 'Omega/smali.gradle'
repositories {
    jcenter()
    google()
    maven {
        url 'https://jitpack.io'
    }
}

dependencies {
    implementation "androidx.dynamicanimation:dynamicanimation:${versions.dynamicanimation}"
    implementation "androidx.appcompat:appcompat:${versions.appcompat}"
    implementation "androidx.recyclerview:recyclerview:${versions.recyclerview}"
    implementation "androidx.preference:preference-ktx:${versions.preference}"

    implementation "com.google.android.material:material:${versions.material}"
    implementation "androidx.constraintlayout:constraintlayout:${versions.constraintlayout}"
    implementation "cat.ereza:customactivityoncrash:${versions.customactivityoncrash}"
    implementation "com.jaredrummler:colorpicker:${versions.colorpicker}"
    implementation "com.github.LawnchairLauncher:hoko-lite:${versions.hokolite}"
    implementation "com.luckycatlabs:SunriseSunsetCalculator:${versions.sunrisesunsetcalculator}"
    implementation "com.squareup.okhttp3:okhttp:${versions.okhttp}"
    implementation "com.squareup.okhttp3:logging-interceptor:${versions.logginginterceptor}"

    implementation "me.xdrop:fuzzywuzzy:${versions.fuzzywuzzy}"

    implementation project(':IconLoader')
    implementation fileTree(dir: "${FRAMEWORK_PREBUILTS_DIR}/libs", include: 'launcher_protos.jar')
    implementation fileTree(dir: "${FRAMEWORK_PREBUILTS_DIR}/libs", include: 'libGoogleFeed.jar')

    // Recents lib dependency
    withQuickstepImplementation fileTree(dir: "${FRAMEWORK_PREBUILTS_DIR}/libs", include: 'sysui_shared.jar')

    // Recents lib dependency for Go
    withQuickstepIconRecentsImplementation fileTree(dir: "${FRAMEWORK_PREBUILTS_DIR}/libs", include: 'sysui_shared.jar')

    // Required for AOSP to compile. This is already included in the sysui_shared.jar
    withoutQuickstepImplementation fileTree(dir: "${FRAMEWORK_PREBUILTS_DIR}/libs", include: 'plugin_core.jar')

    // Tools
    if (enable_plugin_kotlin) {
        implementation "org.jetbrains.kotlin:kotlin-stdlib-jdk8:${versions.kotlin}"
    }

    implementation "androidx.test.ext:junit:${versions.junit}"
    androidTestImplementation "org.mockito:mockito-core:${versions.mockito}"
    androidTestImplementation "com.google.dexmaker:dexmaker:${versions.dexmaker}"
    androidTestImplementation "com.google.dexmaker:dexmaker-mockito:${versions.dexmaker}"
    androidTestImplementation "androidx.test.ext:junit:${versions.testjunit}"
    androidTestImplementation "androidx.test:rules:${versions.testrules}"
    androidTestImplementation "androidx.test.uiautomator:uiautomator:${versions.uiautomator}"
    androidTestImplementation "androidx.annotation:annotation:${versions.annotation}"
}

protobuf {
    // Configure the protoc executable
    protoc {
        // later versions seems to miss on javanano support
        artifact = 'com.google.protobuf:protoc:3.0.0'

        generateProtoTasks {
            all().each { task ->
                task.builtins {
                    remove java
                    javanano {
                        option "java_package=launcher_log_extension.proto|com.android.launcher3.userevent.nano"
                        option "java_package=launcher_log.proto|com.android.launcher3.userevent.nano"
                        option "java_package=launcher_dump.proto|com.android.launcher3.model.nano"
                        option "enum_style=java"
                    }
                }
            }
        }
    }
}

@SuppressWarnings(["UnnecessaryQualifiedReference", "SpellCheckingInspection", "GroovyUnusedDeclaration"])
// Returns used android languages as a buildConfig array: {'de', 'it', ..}"
static String findAndroidLocales() {
    Set<String> langs = new HashSet<>()
    new File('.').eachFileRecurse(groovy.io.FileType.DIRECTORIES) {
        final foldername = it.name
        if (foldername.startsWith('values-') && !it.canonicalPath.contains("build" + File.separator + "intermediates")) {
            new File(it.toString()).eachFileRecurse(groovy.io.FileType.FILES) {
                if (it.name.toLowerCase().endsWith(".xml") && it.getCanonicalFile().getText('UTF-8').contains("<string")) {
                    langs.add(foldername.replace("values-", ""))
                }
            }
        }
    }
    return '{' + langs.collect { "\"${it}\"" }.join(",") + '}'
}

@SuppressWarnings(["UnnecessaryQualifiedReference", "SpellCheckingInspection", "GroovyUnusedDeclaration"])
// Returns the build date in a RFC3339 compatible format. TZ is always converted to UTC
static String getBuildDate() {
    final SimpleDateFormat RFC3339_LIKE = new SimpleDateFormat("yyyy-MM-dd'T'HH:mm'Z'")
    RFC3339_LIKE.setTimeZone(TimeZone.getTimeZone("UTC"))
    return RFC3339_LIKE.format(new Date())
}<|MERGE_RESOLUTION|>--- conflicted
+++ resolved
@@ -54,10 +54,6 @@
         classpath 'com.android.tools.build:gradle:4.0.1'
         classpath "com.google.protobuf:protobuf-gradle-plugin:${versions.protobuf}"
         classpath "org.jetbrains.kotlin:kotlin-gradle-plugin:${versions.kotlin}"
-<<<<<<< HEAD
-
-=======
->>>>>>> 201b3b37
     }
 }
 
