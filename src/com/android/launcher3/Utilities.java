--- conflicted
+++ resolved
@@ -155,12 +155,6 @@
     public static final boolean IS_DEBUG_DEVICE =
             Build.TYPE.toLowerCase(Locale.ROOT).contains("debug") ||
                     Build.TYPE.toLowerCase(Locale.ROOT).equals("eng");
-<<<<<<< HEAD
-=======
-
-    public static boolean HIDDEN_APIS_ALLOWED = !ATLEAST_P || HiddenApiCompat.checkIfAllowed();
-
->>>>>>> 27028b6e
     /**
      * Returns true if theme is dark.
      */
